--- conflicted
+++ resolved
@@ -22,20 +22,12 @@
 
 // TODO(remy): add an unit test using the serverless mode and validate that there is no Host set
 
-<<<<<<< HEAD
-func parseAndEnrichMetricMessage(message []byte, namespace string, namespaceBlacklist []string, defaultHostname string) (metrics.MetricSample, error) {
-	parser := newParser()
-=======
 func parseAndEnrichSingleMetricMessage(message []byte, namespace string, namespaceBlacklist []string, defaultHostname string) (metrics.MetricSample, error) {
 	parser := newParser(newFloat64ListPool())
->>>>>>> a3f7bcc4
 	parsed, err := parser.parseMetricSample(message)
 	if err != nil {
 		return metrics.MetricSample{}, err
 	}
-<<<<<<< HEAD
-	return enrichMetricSample(parsed, namespace, namespaceBlacklist, defaultHostname, returnEmptyTags, true, false), nil
-=======
 
 	samples := []metrics.MetricSample{}
 	samples = enrichMetricSample(samples, parsed, namespace, namespaceBlacklist, defaultHostname, "", true, false)
@@ -54,7 +46,6 @@
 
 	samples := []metrics.MetricSample{}
 	return enrichMetricSample(samples, parsed, namespace, namespaceBlacklist, defaultHostname, "", true, false), nil
->>>>>>> a3f7bcc4
 }
 
 func parseAndEnrichServiceCheckMessage(message []byte, defaultHostname string) (*metrics.ServiceCheck, error) {
