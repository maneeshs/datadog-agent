// Unless explicitly stated otherwise all files in this repository are licensed
// under the Apache License Version 2.0.
// This product includes software developed at Datadog (https://www.datadoghq.com/).
// Copyright 2016-2020 Datadog, Inc.

package dogstatsd

import (
	"bytes"
	"encoding/json"
	"expvar"
	"fmt"
	"net"
	"runtime"
	"sort"
	"strings"
	"sync"
	"sync/atomic"
	"time"

	"github.com/DataDog/datadog-agent/pkg/aggregator"
	"github.com/DataDog/datadog-agent/pkg/aggregator/ckey"
	"github.com/DataDog/datadog-agent/pkg/config"
	"github.com/DataDog/datadog-agent/pkg/dogstatsd/listeners"
	"github.com/DataDog/datadog-agent/pkg/dogstatsd/mapper"
	"github.com/DataDog/datadog-agent/pkg/metrics"
	"github.com/DataDog/datadog-agent/pkg/status/health"
	"github.com/DataDog/datadog-agent/pkg/telemetry"
	telemetry_utils "github.com/DataDog/datadog-agent/pkg/telemetry/utils"
	"github.com/DataDog/datadog-agent/pkg/util"
	"github.com/DataDog/datadog-agent/pkg/util/log"
)

var (
	dogstatsdExpvars                  = expvar.NewMap("dogstatsd")
	dogstatsdServiceCheckParseErrors  = expvar.Int{}
	dogstatsdServiceCheckPackets      = expvar.Int{}
	dogstatsdEventParseErrors         = expvar.Int{}
	dogstatsdEventPackets             = expvar.Int{}
	dogstatsdMetricParseErrors        = expvar.Int{}
	dogstatsdMetricPackets            = expvar.Int{}
	dogstatsdPacketsLastSec           = expvar.Int{}
	dogstatsdUnterminatedMetricErrors = expvar.Int{}

	tlmProcessed = telemetry.NewCounter("dogstatsd", "processed",
		[]string{"message_type", "state"}, "Count of service checks/events/metrics processed by dogstatsd")
	tlmProcessedErrorTags = map[string]string{"message_type": "metrics", "state": "error"}
	tlmProcessedOkTags    = map[string]string{"message_type": "metrics", "state": "ok"}
)

func init() {
	dogstatsdExpvars.Set("ServiceCheckParseErrors", &dogstatsdServiceCheckParseErrors)
	dogstatsdExpvars.Set("ServiceCheckPackets", &dogstatsdServiceCheckPackets)
	dogstatsdExpvars.Set("EventParseErrors", &dogstatsdEventParseErrors)
	dogstatsdExpvars.Set("EventPackets", &dogstatsdEventPackets)
	dogstatsdExpvars.Set("MetricParseErrors", &dogstatsdMetricParseErrors)
	dogstatsdExpvars.Set("MetricPackets", &dogstatsdMetricPackets)
	dogstatsdExpvars.Set("UnterminatedMetricErrors", &dogstatsdUnterminatedMetricErrors)
}

// Server represent a Dogstatsd server
type Server struct {
	// listeners are the instantiated socket listener (UDS or UDP or both)
	listeners []listeners.StatsdListener
	// aggregator is a pointer to the aggregator that the dogstatsd daemon
	// will send the metrics samples, events and service checks to.
	aggregator *aggregator.BufferedAggregator
	// running in their own routine, workers are responsible of parsing the packets
	// and pushing them to the aggregator
	workers []*worker

	packetsIn                 chan listeners.Packets
	sharedPacketPool          *listeners.PacketPool
	sharedFloat64List         *float64ListPool
	Statistics                *util.Stats
	Started                   bool
	stopChan                  chan bool
	health                    *health.Handle
	metricPrefix              string
	metricPrefixBlacklist     []string
	defaultHostname           string
	histToDist                bool
	histToDistPrefix          string
	extraTags                 []string
	Debug                     *dsdServerDebug
	mapper                    *mapper.MetricMapper
	eolTerminationEnabled     bool
	telemetryEnabled          bool
	entityIDPrecedenceEnabled bool
	// disableVerboseLogs is a feature flag to disable the logs capable
	// of flooding the logger output (e.g. parsing messages error).
	// NOTE(remy): this should probably be dropped and use a throttler logger, see
	// package (pkg/trace/logutils) for a possible throttler implemetation.
	disableVerboseLogs bool

	// ServerlessMode is set to true if we're running in a serverless environment.
	ServerlessMode     bool
	UdsListenerRunning bool
}

// metricStat holds how many times a metric has been
// processed and when was the last time.
type metricStat struct {
	Name     string    `json:"name"`
	Count    uint64    `json:"count"`
	LastSeen time.Time `json:"last_seen"`
	Tags     string    `json:"tags"`
}

type dsdServerDebug struct {
	sync.Mutex
	// Enabled is an atomic int used as a boolean
	Enabled uint64                         `json:"enabled"`
	Stats   map[ckey.ContextKey]metricStat `json:"stats"`
	// counting number of metrics processed last X seconds
	metricsCounts metricsCountBuckets
	// keyGen is used to generate hashes of the metrics received by dogstatsd
	keyGen *ckey.KeyGenerator
}

// metricsCountBuckets is counting the amount of metrics received for the last 5 seconds.
// It is used to detect spikes.
type metricsCountBuckets struct {
	counts     [5]uint64
	bucketIdx  int
	currentSec time.Time
	metricChan chan struct{}
	closeChan  chan struct{}
}

<<<<<<< HEAD
// NewServer returns a running DogStatsD server
func NewServer(aggregator *aggregator.BufferedAggregator) (*Server, error) {
=======
// NewServer returns a running DogStatsD server.
// If extraTags is nil, they will be read from DD_DOGSTATSD_TAGS if set.
func NewServer(aggregator *aggregator.BufferedAggregator, extraTags []string) (*Server, error) {
>>>>>>> a3f7bcc4
	var stats *util.Stats
	if config.Datadog.GetBool("dogstatsd_stats_enable") == true {
		buff := config.Datadog.GetInt("dogstatsd_stats_buffer")
		s, err := util.NewStats(uint32(buff))
		if err != nil {
			log.Errorf("Dogstatsd: unable to start statistics facilities")
		}
		stats = s
		dogstatsdExpvars.Set("PacketsLastSecond", &dogstatsdPacketsLastSec)
	}

	var metricsStatsEnabled uint64 // we're using an uint64 for its atomic capacity
	if config.Datadog.GetBool("dogstatsd_metrics_stats_enable") == true {
		log.Info("Dogstatsd: metrics statistics will be stored.")
		metricsStatsEnabled = 1
	}

	packetsChannel := make(chan listeners.Packets, config.Datadog.GetInt("dogstatsd_queue_size"))
	tmpListeners := make([]listeners.StatsdListener, 0, 2)

	// sharedPacketPool is used by the packet assembler to retrieve already allocated
	// buffer in order to avoid allocation. The packets are pushed back by the server.
	sharedPacketPool := listeners.NewPacketPool(config.Datadog.GetInt("dogstatsd_buffer_size"))

	udsListenerRunning := false

	socketPath := config.Datadog.GetString("dogstatsd_socket")
	if len(socketPath) > 0 {
		unixListener, err := listeners.NewUDSListener(packetsChannel, sharedPacketPool)
		if err != nil {
			log.Errorf(err.Error())
		} else {
			tmpListeners = append(tmpListeners, unixListener)
			udsListenerRunning = true
		}
	}
	if config.Datadog.GetInt("dogstatsd_port") > 0 {
		udpListener, err := listeners.NewUDPListener(packetsChannel, sharedPacketPool)
		if err != nil {
			log.Errorf(err.Error())
		} else {
			tmpListeners = append(tmpListeners, udpListener)
		}
	}

	pipeName := config.Datadog.GetString("dogstatsd_pipe_name")
	if len(pipeName) > 0 {
		namedPipeListener, err := listeners.NewNamedPipeListener(pipeName, packetsChannel, sharedPacketPool)
		if err != nil {
			log.Errorf("named pipe error: %v", err.Error())
		} else {
			tmpListeners = append(tmpListeners, namedPipeListener)
		}
	}

	if len(tmpListeners) == 0 {
		return nil, fmt.Errorf("listening on neither udp nor socket, please check your configuration")
	}

	// check configuration for custom namespace
	metricPrefix := config.Datadog.GetString("statsd_metric_namespace")
	if metricPrefix != "" && !strings.HasSuffix(metricPrefix, ".") {
		metricPrefix = metricPrefix + "."
	}
	metricPrefixBlacklist := config.Datadog.GetStringSlice("statsd_metric_namespace_blacklist")

	defaultHostname, err := util.GetHostname()
	if err != nil {
		log.Errorf("Dogstatsd: unable to determine default hostname: %s", err.Error())
	}

	histToDist := config.Datadog.GetBool("histogram_copy_to_distribution")
	histToDistPrefix := config.Datadog.GetString("histogram_copy_to_distribution_prefix")

	if extraTags == nil {
		extraTags = config.Datadog.GetStringSlice("dogstatsd_tags")
	}

	entityIDPrecedenceEnabled := config.Datadog.GetBool("dogstatsd_entity_id_precedence")

	s := &Server{
		Started:                   true,
		Statistics:                stats,
		packetsIn:                 packetsChannel,
		sharedPacketPool:          sharedPacketPool,
		sharedFloat64List:         newFloat64ListPool(),
		aggregator:                aggregator,
		listeners:                 tmpListeners,
		stopChan:                  make(chan bool),
		health:                    health.RegisterLiveness("dogstatsd-main"),
		metricPrefix:              metricPrefix,
		metricPrefixBlacklist:     metricPrefixBlacklist,
		defaultHostname:           defaultHostname,
		histToDist:                histToDist,
		histToDistPrefix:          histToDistPrefix,
		extraTags:                 extraTags,
		eolTerminationEnabled:     config.Datadog.GetBool("dogstatsd_eol_required"),
		telemetryEnabled:          telemetry_utils.IsEnabled(),
		entityIDPrecedenceEnabled: entityIDPrecedenceEnabled,
		disableVerboseLogs:        config.Datadog.GetBool("dogstatsd_disable_verbose_logs"),
		Debug: &dsdServerDebug{
			Stats: make(map[ckey.ContextKey]metricStat),
			metricsCounts: metricsCountBuckets{
				counts:     [5]uint64{0, 0, 0, 0, 0},
				metricChan: make(chan struct{}),
				closeChan:  make(chan struct{}),
			},
			keyGen: ckey.NewKeyGenerator(),
		},
		UdsListenerRunning: udsListenerRunning,
	}

	// packets forwarding
	// ----------------------

	forwardHost := config.Datadog.GetString("statsd_forward_host")
	forwardPort := config.Datadog.GetInt("statsd_forward_port")
	if forwardHost != "" && forwardPort != 0 {
		forwardAddress := fmt.Sprintf("%s:%d", forwardHost, forwardPort)
		con, err := net.Dial("udp", forwardAddress)
		if err != nil {
			log.Warnf("Could not connect to statsd forward host : %s", err)
		} else {
			s.packetsIn = make(chan listeners.Packets, config.Datadog.GetInt("dogstatsd_queue_size"))
			go s.forwarder(con, packetsChannel)
		}
	}

	// start the workers processing the packets read on the socket
	// ----------------------

	s.handleMessages()

	// start the debug loop
	// ----------------------

	if metricsStatsEnabled == 1 {
		s.EnableMetricsStats()
	}

	// map some metric name
	// ----------------------

	cacheSize := config.Datadog.GetInt("dogstatsd_mapper_cache_size")

	mappings, err := config.GetDogstatsdMappingProfiles()
	if err != nil {
		log.Warnf("Could not parse mapping profiles: %v", err)
	} else if len(mappings) != 0 {
		mapperInstance, err := mapper.NewMetricMapper(mappings, cacheSize)
		if err != nil {
			log.Warnf("Could not create metric mapper: %v", err)
		} else {
			s.mapper = mapperInstance
		}
	}
	return s, nil
}

func (s *Server) handleMessages() {
	if s.Statistics != nil {
		go s.Statistics.Process()
		go s.Statistics.Update(&dogstatsdPacketsLastSec)
	}

	for _, l := range s.listeners {
		go l.Listen()
	}

	// Run min(2, GoMaxProcs-2) workers, we dedicate a core to the
	// listener goroutine and another to aggregator + forwarder
	workersCount := runtime.GOMAXPROCS(-1) - 2
	if workersCount < 2 {
		workersCount = 2
	}

	for i := 0; i < workersCount; i++ {
		worker := newWorker(s)
		go worker.run()
		s.workers = append(s.workers, worker)
	}
}

func (s *Server) forwarder(fcon net.Conn, packetsChannel chan listeners.Packets) {
	for {
		select {
		case <-s.stopChan:
			return
		case packets := <-packetsChannel:
			for _, packet := range packets {
				_, err := fcon.Write(packet.Contents)

				if err != nil {
					log.Warnf("Forwarding packet failed : %s", err)
				}
			}
			s.packetsIn <- packets
		}
	}
}

// Flush flushes all the data to the aggregator to them send it to the Datadog intake.
// Set waitForSerializer to true to serialize and send the data synchronously.
func (s *Server) Flush(waitForSerializer bool) {
	log.Debug("Received a Flush trigger")
	// make all workers flush their aggregated data (in the batcher) to the aggregator.
	for _, w := range s.workers {
		w.flush()
	}
	// flush the aggregator to have the serializer/forwarder send data to the backend.
	// We add 10 seconds to the interval to ensure that we're getting the whole sketches bucket
	s.aggregator.Flush(time.Now().Add(time.Second*10), true)
<<<<<<< HEAD
=======
}

// dropCR drops a terminal \r from the data.
func dropCR(data []byte) []byte {
	if len(data) > 0 && data[len(data)-1] == '\r' {
		return data[0 : len(data)-1]
	}
	return data
>>>>>>> a3f7bcc4
}

// ScanLines is an almost identical reimplementation of bufio.ScanLines, but also
// reports if the returned line is newline-terminated
func ScanLines(data []byte, atEOF bool) (advance int, token []byte, eol bool, err error) {
	if atEOF && len(data) == 0 {
		return 0, nil, false, nil
	}
	if i := bytes.IndexByte(data, '\n'); i >= 0 {
		// We have a full newline-terminated line.
		return i + 1, dropCR(data[0:i]), true, nil
	}
	// If we're at EOF, we have a final, non-terminated line. Return it.
	if atEOF {
		return len(data), dropCR(data), false, nil
	}
	// Request more data.
	return 0, nil, false, nil
}

func nextMessage(packet *[]byte, eolTermination bool) (message []byte) {
	if len(*packet) == 0 {
		return nil
	}

	advance, message, eol, err := ScanLines(*packet, true)
	if err != nil {
		return nil
	}

	if eolTermination && !eol {
		dogstatsdUnterminatedMetricErrors.Add(1)
		return nil
	}

	*packet = (*packet)[advance:]
	return message
}

func (s *Server) parsePackets(batcher *batcher, parser *parser, packets []*listeners.Packet, samples []metrics.MetricSample) []metrics.MetricSample {
	for _, packet := range packets {
		log.Tracef("Dogstatsd receive: %q", packet.Contents)
		for {
			message := nextMessage(&packet.Contents, s.eolTerminationEnabled)
			if message == nil {
				break
			}
			if len(message) == 0 {
				continue
			}
			if s.Statistics != nil {
				s.Statistics.StatEvent(1)
			}
			messageType := findMessageType(message)

			switch messageType {
			case serviceCheckType:
				serviceCheck, err := s.parseServiceCheckMessage(parser, message, packet.Origin)
				if err != nil {
					s.errLog("Dogstatsd: error parsing service check '%q': %s", message, err)
					continue
				}
				batcher.appendServiceCheck(serviceCheck)
			case eventType:
				event, err := s.parseEventMessage(parser, message, packet.Origin)
				if err != nil {
					s.errLog("Dogstatsd: error parsing event '%q': %s", message, err)
					continue
				}
				batcher.appendEvent(event)
			case metricSampleType:
				var err error
				samples = samples[0:0]

				samples, err = s.parseMetricMessage(samples, parser, message, packet.Origin)
				if err != nil {
					s.errLog("Dogstatsd: error parsing metric message '%q': %s", message, err)
					continue
				}
				for idx := range samples {
					if atomic.LoadUint64(&s.Debug.Enabled) == 1 {
						s.storeMetricStats(samples[idx])
					}
					batcher.appendSample(samples[idx])
					if s.histToDist && samples[idx].Mtype == metrics.HistogramType {
						distSample := samples[idx].Copy()
						distSample.Name = s.histToDistPrefix + distSample.Name
						distSample.Mtype = metrics.DistributionType
						batcher.appendSample(*distSample)
					}
				}
			}
		}
		s.sharedPacketPool.Put(packet)
	}
	batcher.flush()
	return samples
}

func (s *Server) errLog(format string, params ...interface{}) {
	if s.disableVerboseLogs {
		log.Debugf(format, params...)
	} else {
		log.Errorf(format, params...)
	}
}

func (s *Server) parseMetricMessage(metricSamples []metrics.MetricSample, parser *parser, message []byte, origin string) ([]metrics.MetricSample, error) {
	sample, err := parser.parseMetricSample(message)
	if err != nil {
		dogstatsdMetricParseErrors.Add(1)
		tlmProcessed.IncWithTags(tlmProcessedErrorTags)
		return metricSamples, err
	}
	if s.mapper != nil {
		mapResult := s.mapper.Map(sample.name)
		if mapResult != nil {
			log.Tracef("Dogstatsd mapper: metric mapped from %q to %q with tags %v", sample.name, mapResult.Name, mapResult.Tags)
			sample.name = mapResult.Name
			sample.tags = append(sample.tags, mapResult.Tags...)
		}
	}
<<<<<<< HEAD
	metricSample := enrichMetricSample(sample, s.metricPrefix, s.metricPrefixBlacklist, s.defaultHostname, originTagsFunc, s.entityIDPrecedenceEnabled, s.ServerlessMode)
	metricSample.Tags = append(metricSample.Tags, s.extraTags...)

	dogstatsdMetricPackets.Add(1)
	tlmProcessed.IncWithTags(tlmProcessedOkTags)
	return metricSample, nil
=======
	metricSamples = enrichMetricSample(metricSamples, sample, s.metricPrefix, s.metricPrefixBlacklist, s.defaultHostname, origin, s.entityIDPrecedenceEnabled, s.ServerlessMode)

	if len(sample.values) > 0 {
		s.sharedFloat64List.put(sample.values)
	}

	for idx := range metricSamples {
		// All metricSamples already share the same Tags slice. We can
		// extends the first one and reuse it for the rest.
		if idx == 0 {
			metricSamples[idx].Tags = append(metricSamples[idx].Tags, s.extraTags...)
		} else {
			metricSamples[idx].Tags = metricSamples[0].Tags
		}
		dogstatsdMetricPackets.Add(1)
		tlmProcessed.IncWithTags(tlmProcessedOkTags)
	}
	return metricSamples, nil
>>>>>>> a3f7bcc4
}

func (s *Server) parseEventMessage(parser *parser, message []byte, origin string) (*metrics.Event, error) {
	sample, err := parser.parseEvent(message)
	if err != nil {
		dogstatsdEventParseErrors.Add(1)
		tlmProcessed.Inc("events", "error")
		return nil, err
	}
	event := enrichEvent(sample, s.defaultHostname, origin, s.entityIDPrecedenceEnabled)
	event.Tags = append(event.Tags, s.extraTags...)
	tlmProcessed.Inc("events", "ok")
	dogstatsdEventPackets.Add(1)
	return event, nil
}

func (s *Server) parseServiceCheckMessage(parser *parser, message []byte, origin string) (*metrics.ServiceCheck, error) {
	sample, err := parser.parseServiceCheck(message)
	if err != nil {
		dogstatsdServiceCheckParseErrors.Add(1)
		tlmProcessed.Inc("service_checks", "error")
		return nil, err
	}
	serviceCheck := enrichServiceCheck(sample, s.defaultHostname, origin, s.entityIDPrecedenceEnabled)
	serviceCheck.Tags = append(serviceCheck.Tags, s.extraTags...)
	dogstatsdServiceCheckPackets.Add(1)
	tlmProcessed.Inc("service_checks", "ok")
	return serviceCheck, nil
}

// Stop stops a running Dogstatsd server
func (s *Server) Stop() {
	close(s.stopChan)
	for _, l := range s.listeners {
		l.Stop()
	}
	if s.Statistics != nil {
		s.Statistics.Stop()
	}
	s.health.Deregister() //nolint:errcheck
	s.Started = false
}

func (s *Server) storeMetricStats(sample metrics.MetricSample) {
	now := time.Now()
	s.Debug.Lock()
	defer s.Debug.Unlock()

	// key
	util.SortUniqInPlace(sample.Tags)
	key := s.Debug.keyGen.Generate(sample.Name, "", sample.Tags)

	// store
	ms := s.Debug.Stats[key]
	ms.Count++
	ms.LastSeen = now
	ms.Name = sample.Name
	ms.Tags = strings.Join(sample.Tags, " ") // we don't want/need to share the underlying array
	s.Debug.Stats[key] = ms

	s.Debug.metricsCounts.metricChan <- struct{}{}
}

// EnableMetricsStats enables the debug mode of the DogStatsD server and start
// the debug mainloop collecting the amount of metrics received.
func (s *Server) EnableMetricsStats() {
	s.Debug.Lock()
	defer s.Debug.Unlock()

	// already enabled?
	if atomic.LoadUint64(&s.Debug.Enabled) == 1 {
		return
	}

	atomic.StoreUint64(&s.Debug.Enabled, 1)
	go func() {
		ticker := time.NewTicker(time.Millisecond * 100)
		var closed bool
		log.Debug("Starting the DogStatsD debug loop.")
		for {
			select {
			case <-ticker.C:
				sec := time.Now().Truncate(time.Second)
				if sec.After(s.Debug.metricsCounts.currentSec) {
					s.Debug.metricsCounts.currentSec = sec

					if s.hasSpike() {
						log.Warnf("A burst of metrics has been detected by DogStatSd: here is the last 5 seconds count of metrics: %v", s.Debug.metricsCounts.counts)
					}

					s.Debug.metricsCounts.bucketIdx++
					if s.Debug.metricsCounts.bucketIdx >= len(s.Debug.metricsCounts.counts) {
						s.Debug.metricsCounts.bucketIdx = 0
					}

					s.Debug.metricsCounts.counts[s.Debug.metricsCounts.bucketIdx] = 0
				}
			case <-s.Debug.metricsCounts.metricChan:
				s.Debug.metricsCounts.counts[s.Debug.metricsCounts.bucketIdx]++
			case <-s.Debug.metricsCounts.closeChan:
				closed = true
				break
			}

			if closed {
				break
			}
		}
		log.Debug("Stopping the DogStatsD debug loop.")
		ticker.Stop()
	}()
}

func (s *Server) hasSpike() bool {
	// compare this one to the sum of all others
	// if the difference is higher than all others sum, consider this
	// as an anomaly.
	var sum uint64
	for _, v := range s.Debug.metricsCounts.counts {
		sum += v
	}
	sum -= s.Debug.metricsCounts.counts[s.Debug.metricsCounts.bucketIdx]
	if s.Debug.metricsCounts.counts[s.Debug.metricsCounts.bucketIdx] > sum {
		return true
	}
	return false
}

// DisableMetricsStats disables the debug mode of the DogStatsD server and
// stops the debug mainloop.
func (s *Server) DisableMetricsStats() {
	s.Debug.Lock()
	defer s.Debug.Unlock()

	if atomic.LoadUint64(&s.Debug.Enabled) == 1 {
		atomic.StoreUint64(&s.Debug.Enabled, 0)
		s.Debug.metricsCounts.closeChan <- struct{}{}
	}

	log.Info("Disabling DogStatsD debug metrics stats.")
}

// GetJSONDebugStats returns jsonified debug statistics.
func (s *Server) GetJSONDebugStats() ([]byte, error) {
	s.Debug.Lock()
	defer s.Debug.Unlock()
	return json.Marshal(s.Debug.Stats)
}

// FormatDebugStats returns a printable version of debug stats.
func FormatDebugStats(stats []byte) (string, error) {
	var dogStats map[uint64]metricStat
	if err := json.Unmarshal(stats, &dogStats); err != nil {
		return "", err
	}

	// put metrics in order: first is the more frequent
	order := make([]uint64, len(dogStats))
	i := 0
	for metric := range dogStats {
		order[i] = metric
		i++
	}

	sort.Slice(order, func(i, j int) bool {
		return dogStats[order[i]].Count > dogStats[order[j]].Count
	})

	// write the response
	buf := bytes.NewBuffer(nil)

	header := fmt.Sprintf("%-40s | %-20s | %-10s | %-20s\n", "Metric", "Tags", "Count", "Last Seen")
	buf.Write([]byte(header))
	buf.Write([]byte(strings.Repeat("-", len(header)) + "\n"))

	for _, key := range order {
		stats := dogStats[key]
		buf.Write([]byte(fmt.Sprintf("%-40s | %-20s | %-10d | %-20v\n", stats.Name, stats.Tags, stats.Count, stats.LastSeen)))
	}

	if len(dogStats) == 0 {
		buf.Write([]byte("No metrics processed yet."))
	}

	return buf.String(), nil
}<|MERGE_RESOLUTION|>--- conflicted
+++ resolved
@@ -128,14 +128,9 @@
 	closeChan  chan struct{}
 }
 
-<<<<<<< HEAD
-// NewServer returns a running DogStatsD server
-func NewServer(aggregator *aggregator.BufferedAggregator) (*Server, error) {
-=======
 // NewServer returns a running DogStatsD server.
 // If extraTags is nil, they will be read from DD_DOGSTATSD_TAGS if set.
 func NewServer(aggregator *aggregator.BufferedAggregator, extraTags []string) (*Server, error) {
->>>>>>> a3f7bcc4
 	var stats *util.Stats
 	if config.Datadog.GetBool("dogstatsd_stats_enable") == true {
 		buff := config.Datadog.GetInt("dogstatsd_stats_buffer")
@@ -348,8 +343,6 @@
 	// flush the aggregator to have the serializer/forwarder send data to the backend.
 	// We add 10 seconds to the interval to ensure that we're getting the whole sketches bucket
 	s.aggregator.Flush(time.Now().Add(time.Second*10), true)
-<<<<<<< HEAD
-=======
 }
 
 // dropCR drops a terminal \r from the data.
@@ -358,7 +351,6 @@
 		return data[0 : len(data)-1]
 	}
 	return data
->>>>>>> a3f7bcc4
 }
 
 // ScanLines is an almost identical reimplementation of bufio.ScanLines, but also
@@ -481,14 +473,6 @@
 			sample.tags = append(sample.tags, mapResult.Tags...)
 		}
 	}
-<<<<<<< HEAD
-	metricSample := enrichMetricSample(sample, s.metricPrefix, s.metricPrefixBlacklist, s.defaultHostname, originTagsFunc, s.entityIDPrecedenceEnabled, s.ServerlessMode)
-	metricSample.Tags = append(metricSample.Tags, s.extraTags...)
-
-	dogstatsdMetricPackets.Add(1)
-	tlmProcessed.IncWithTags(tlmProcessedOkTags)
-	return metricSample, nil
-=======
 	metricSamples = enrichMetricSample(metricSamples, sample, s.metricPrefix, s.metricPrefixBlacklist, s.defaultHostname, origin, s.entityIDPrecedenceEnabled, s.ServerlessMode)
 
 	if len(sample.values) > 0 {
@@ -507,7 +491,6 @@
 		tlmProcessed.IncWithTags(tlmProcessedOkTags)
 	}
 	return metricSamples, nil
->>>>>>> a3f7bcc4
 }
 
 func (s *Server) parseEventMessage(parser *parser, message []byte, origin string) (*metrics.Event, error) {
