import os
import sys

from invoke import task

<<<<<<< HEAD
from .utils import bin_name, get_build_flags,  get_version_numeric_only, load_release_versions
=======
from .utils import bin_name, get_build_flags, get_version_numeric_only
>>>>>>> 3eef08f9
from .utils import REPO_PATH
from .build_tags import get_build_tags, get_default_build_tags, filter_incompatible_tags
from .go import deps

BIN_PATH = os.path.join(".", "bin", "trace-agent")

@task
def build(ctx, rebuild=False, race=False, precompile_only=False, build_include=None,
          build_exclude=None, major_version='7', python_runtimes='3', arch="x64", go_mod="vendor"):
    """
    Build the trace agent.
    """

    # get env prior to windows sources so we only have to set the target architecture once
    ldflags, gcflags, env = get_build_flags(ctx, arch=arch, major_version=major_version, python_runtimes=python_runtimes)

    # generate windows resources
    if sys.platform == 'win32':
        windres_target = "pe-x86-64"
        if arch == "x86":
            env["GOARCH"] = "386"
            windres_target = "pe-i386"

        ver = get_version_numeric_only(ctx, env, major_version=major_version)
        maj_ver, min_ver, patch_ver = ver.split(".")

        ctx.run("windmc --target {target_arch}  -r cmd/trace-agent/windows_resources cmd/trace-agent/windows_resources/trace-agent-msg.mc".format(target_arch=windres_target))
        ctx.run("windres --define MAJ_VER={maj_ver} --define MIN_VER={min_ver} --define PATCH_VER={patch_ver} -i cmd/trace-agent/windows_resources/trace-agent.rc --target {target_arch} -O coff -o cmd/trace-agent/rsrc.syso".format(
            maj_ver=maj_ver,
            min_ver=min_ver,
            patch_ver=patch_ver,
            target_arch=windres_target
        ))


    build_include = get_default_build_tags(build="trace-agent") if build_include is None else filter_incompatible_tags(build_include.split(","), arch=arch)
    build_exclude = [] if build_exclude is None else build_exclude.split(",")

    build_tags = get_build_tags(build_include, build_exclude)

    cmd = "go build -mod={go_mod} {race_opt} {build_type} -tags \"{go_build_tags}\" "
    cmd += "-o {agent_bin} -gcflags=\"{gcflags}\" -ldflags=\"{ldflags}\" {REPO_PATH}/cmd/trace-agent"

    args = {
        "go_mod": go_mod,
        "race_opt": "-race" if race else "",
        "build_type": "-a" if rebuild else "",
        "go_build_tags": " ".join(build_tags),
        "agent_bin": os.path.join(BIN_PATH, bin_name("trace-agent", android=False)),
        "gcflags": gcflags,
        "ldflags": ldflags,
        "REPO_PATH": REPO_PATH,
    }

    ctx.run("go generate -mod={go_mod} {REPO_PATH}/pkg/trace/info".format(**args), env=env)
    ctx.run(cmd.format(**args), env=env)

@task
def integration_tests(ctx, install_deps=False, race=False, remote_docker=False, go_mod="vendor"):
    """
    Run integration tests for trace agent
    """
    if install_deps:
        deps(ctx)

    test_args = {
        "go_mod": go_mod,
        "go_build_tags": " ".join(get_default_build_tags(build="test")),
        "race_opt": "-race" if race else "",
        "exec_opts": "",
    }

    # since Go 1.13, the -exec flag of go test could add some parameters such as -test.timeout
    # to the call, we don't want them because while calling invoke below, invoke
    # thinks that the parameters are for it to interpret.
    # we're calling an intermediate script which only pass the binary name to the invoke task.
    if remote_docker:
        test_args["exec_opts"] = "-exec \"{}/test/integration/dockerize_tests.sh\"".format(os.getcwd())

    go_cmd = 'INTEGRATION=yes go test -mod={go_mod} {race_opt} -v'.format(**test_args)

    prefixes = [
        "./pkg/trace/test/testsuite/...",
    ]

    for prefix in prefixes:
        ctx.run("{} {}".format(go_cmd, prefix))

@task
def cross_compile(ctx, tag=""):
    """
    Cross-compiles the trace-agent binaries. Use the "--tag=X" argument to specify build tag.
    """
    if not tag:
        print("Argument --tag=<version> is required.")
        return

    print("Building tag %s..." % tag)

    env = {
        "TRACE_AGENT_VERSION": tag,
        "V": tag,
    }

    ctx.run("git checkout $V", env=env)
    ctx.run("mkdir -p ./bin/trace-agent/$V", env=env)
    ctx.run("go generate -mod=vendor ./pkg/trace/info", env=env)
    ctx.run("go get -u github.com/karalabe/xgo")
    ctx.run("xgo -dest=bin/trace-agent/$V -go=1.11 -out=trace-agent-$V -targets=windows-6.1/amd64,linux/amd64,darwin-10.11/amd64 ./cmd/trace-agent", env=env)
    ctx.run("mv ./bin/trace-agent/$V/trace-agent-$V-windows-6.1-amd64.exe ./bin/trace-agent/$V/trace-agent-$V-windows-amd64.exe", env=env)
    ctx.run("mv ./bin/trace-agent/$V/trace-agent-$V-darwin-10.11-amd64 ./bin/trace-agent/$V/trace-agent-$V-darwin-amd64 ", env=env)
    ctx.run("git checkout -")

    print("Done! Binaries are located in ./bin/trace-agent/%s" % tag)<|MERGE_RESOLUTION|>--- conflicted
+++ resolved
@@ -3,11 +3,7 @@
 
 from invoke import task
 
-<<<<<<< HEAD
-from .utils import bin_name, get_build_flags,  get_version_numeric_only, load_release_versions
-=======
 from .utils import bin_name, get_build_flags, get_version_numeric_only
->>>>>>> 3eef08f9
 from .utils import REPO_PATH
 from .build_tags import get_build_tags, get_default_build_tags, filter_incompatible_tags
 from .go import deps
