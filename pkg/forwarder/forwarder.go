// Unless explicitly stated otherwise all files in this repository are licensed
// under the Apache License Version 2.0.
// This product includes software developed at Datadog (https://www.datadoghq.com/).
// Copyright 2016-2020 Datadog, Inc.

package forwarder

import (
	"expvar"
	"fmt"
	"net/http"
	"sort"
	"strconv"
	"strings"
	"sync"
	"sync/atomic"
	"time"

	"github.com/DataDog/datadog-agent/pkg/util/log"

	"github.com/DataDog/datadog-agent/pkg/config"
	"github.com/DataDog/datadog-agent/pkg/version"
)

const (
	// PayloadTypePod is the name of the pod payload type
	PayloadTypePod = "pod"
	// PayloadTypeDeployment is the name of the deployment payload type
	PayloadTypeDeployment = "deployment"
	// PayloadTypeReplicaSet is the name of the replica set payload type
	PayloadTypeReplicaSet = "replicaset"
	// PayloadTypeService is the name of the service payload type
	PayloadTypeService = "service"
	// PayloadTypeNode is the name of the node payload type
	PayloadTypeNode = "node"
)

var (
	forwarderExpvars             = expvar.NewMap("forwarder")
	transactionsIntakePod        = expvar.Int{}
	transactionsIntakeDeployment = expvar.Int{}
	transactionsIntakeReplicaSet = expvar.Int{}
	transactionsIntakeService    = expvar.Int{}
	transactionsIntakeNode       = expvar.Int{}

	v1SeriesEndpoint       = endpoint{"/api/v1/series", "series_v1"}
	v1CheckRunsEndpoint    = endpoint{"/api/v1/check_run", "check_run_v1"}
	v1IntakeEndpoint       = endpoint{"/intake/", "intake"}
	v1SketchSeriesEndpoint = endpoint{"/api/v1/sketches", "sketches_v1"} // nolint unused for now
	v1ValidateEndpoint     = endpoint{"/api/v1/validate", "validate_v1"}

	seriesEndpoint        = endpoint{"/api/v2/series", "series_v2"}
	eventsEndpoint        = endpoint{"/api/v2/events", "events_v2"}
	serviceChecksEndpoint = endpoint{"/api/v2/service_checks", "services_checks_v2"}
	sketchSeriesEndpoint  = endpoint{"/api/beta/sketches", "sketches_v2"}
	hostMetadataEndpoint  = endpoint{"/api/v2/host_metadata", "host_metadata_v2"}
	metadataEndpoint      = endpoint{"/api/v2/metadata", "metadata_v2"}

	processesEndpoint    = endpoint{"/api/v1/collector", "process"}
	rtProcessesEndpoint  = endpoint{"/api/v1/collector", "rtprocess"}
	containerEndpoint    = endpoint{"/api/v1/container", "container"}
	rtContainerEndpoint  = endpoint{"/api/v1/container", "rtcontainer"}
	connectionsEndpoint  = endpoint{"/api/v1/collector", "connections"}
	orchestratorEndpoint = endpoint{"/api/v1/orchestrator", "orchestrator"}
)

func init() {
	transactionsExpvars.Init()
	forwarderExpvars.Set("Transactions", &transactionsExpvars)
	initOrchestratorExpVars()
	initTransactionExpvars()
	initForwarderHealthExpvars()
	initEndpointExpvars()
}

func initEndpointExpvars() {
	endpoints := []endpoint{v1SeriesEndpoint, v1CheckRunsEndpoint, v1IntakeEndpoint, v1SketchSeriesEndpoint,
		v1ValidateEndpoint, seriesEndpoint, eventsEndpoint, serviceChecksEndpoint, sketchSeriesEndpoint,
		hostMetadataEndpoint, metadataEndpoint, processesEndpoint, rtProcessesEndpoint, containerEndpoint,
		rtContainerEndpoint, connectionsEndpoint, orchestratorEndpoint,
	}

	for _, endpoint := range endpoints {
		transactionsSuccessByEndpoint.Set(endpoint.name, expvar.NewInt(endpoint.name))
	}
}

func initOrchestratorExpVars() {
	transactionsExpvars.Set("Pods", &transactionsIntakePod)
	transactionsExpvars.Set("Deployments", &transactionsIntakeDeployment)
	transactionsExpvars.Set("ReplicaSets", &transactionsIntakeReplicaSet)
	transactionsExpvars.Set("Services", &transactionsIntakeService)
	transactionsExpvars.Set("Nodes", &transactionsIntakeNode)
}

const (
	// Stopped represent the internal state of an unstarted Forwarder.
	Stopped uint32 = iota
	// Started represent the internal state of an started Forwarder.
	Started
)

const (
	apiHTTPHeaderKey          = "DD-Api-Key"
	versionHTTPHeaderKey      = "DD-Agent-Version"
	useragentHTTPHeaderKey    = "User-Agent"
	arbitraryTagHTTPHeaderKey = "Allow-Arbitrary-Tag-Value"
)

// The amount of time the forwarder will wait to receive process-like response payloads before giving up
// This is a var so that it can be changed for testing
var defaultResponseTimeout = 30 * time.Second

type endpoint struct {
	// Route to hit in the HTTP transaction
	route string
	// Name of the endpoint for the telemetry metrics
	name string
}

func (e endpoint) String() string {
	return e.route
}

// Payloads is a slice of pointers to byte arrays, an alias for the slices of
// payloads we pass into the forwarder
type Payloads []*[]byte

// Response contains the response details of a successfully posted transaction
type Response struct {
	Domain     string
	Body       []byte
	StatusCode int
	Err        error
}

// Forwarder interface allows packages to send payload to the backend
type Forwarder interface {
	Start() error
	Stop()
	SubmitV1Series(payload Payloads, extra http.Header) error
	SubmitV1Intake(payload Payloads, extra http.Header, priority TransactionPriority) error
	SubmitV1CheckRuns(payload Payloads, extra http.Header) error
	SubmitSeries(payload Payloads, extra http.Header) error
	SubmitEvents(payload Payloads, extra http.Header) error
	SubmitServiceChecks(payload Payloads, extra http.Header) error
	SubmitSketchSeries(payload Payloads, extra http.Header) error
	SubmitHostMetadata(payload Payloads, extra http.Header) error
	SubmitMetadata(payload Payloads, extra http.Header, priority TransactionPriority) error
	SubmitProcessChecks(payload Payloads, extra http.Header) (chan Response, error)
	SubmitRTProcessChecks(payload Payloads, extra http.Header) (chan Response, error)
	SubmitContainerChecks(payload Payloads, extra http.Header) (chan Response, error)
	SubmitRTContainerChecks(payload Payloads, extra http.Header) (chan Response, error)
	SubmitConnectionChecks(payload Payloads, extra http.Header) (chan Response, error)
	SubmitOrchestratorChecks(payload Payloads, extra http.Header, payloadType string) (chan Response, error)
}

// Compile-time check to ensure that DefaultForwarder implements the Forwarder interface
var _ Forwarder = &DefaultForwarder{}

// Options contain the configuration options for the DefaultForwarder
type Options struct {
	NumberOfWorkers                int
	RetryQueueSize                 int
	RetryQueuePayloadsTotalMaxSize int
	DisableAPIKeyChecking          bool
	APIKeyValidationInterval       time.Duration
	KeysPerDomain                  map[string][]string
	ConnectionResetInterval        time.Duration
	CompletionHandler              HTTPCompletionHandler
}

// NewOptions creates new Options with default values
func NewOptions(keysPerDomain map[string][]string) *Options {
	validationInterval := config.Datadog.GetInt("forwarder_apikey_validation_interval")
	if validationInterval <= 0 {
		log.Warnf(
			"'forwarder_apikey_validation_interval' set to invalid value (%d), defaulting to %d minute(s)",
			validationInterval,
			config.DefaultAPIKeyValidationInterval,
		)
		validationInterval = config.DefaultAPIKeyValidationInterval
	}
	const forwarderRetryQueueMaxSizeKey = "forwarder_retry_queue_max_size"
	const forwarderRetryQueuePayloadsMaxSizeKey = "forwarder_retry_queue_payloads_max_size"
	retryQueueSize := config.Datadog.GetInt(forwarderRetryQueueMaxSizeKey)
	retryQueuePayloadsTotalMaxSize := config.Datadog.GetInt(forwarderRetryQueuePayloadsMaxSizeKey)

	if retryQueueSize > 0 {
		log.Warnf("'%s' is deprecated. It is recommended to use '%s' as it takes the payload sizes into account.", forwarderRetryQueueMaxSizeKey, forwarderRetryQueuePayloadsMaxSizeKey)
		retryQueuePayloadsTotalMaxSize = 0
	}

	return &Options{
		NumberOfWorkers:                config.Datadog.GetInt("forwarder_num_workers"),
		RetryQueueSize:                 retryQueueSize,
		RetryQueuePayloadsTotalMaxSize: retryQueuePayloadsTotalMaxSize,
		DisableAPIKeyChecking:          false,
		APIKeyValidationInterval:       time.Duration(validationInterval) * time.Minute,
		KeysPerDomain:                  keysPerDomain,
		ConnectionResetInterval:        time.Duration(config.Datadog.GetInt("forwarder_connection_reset_interval")) * time.Second,
	}
}

// DefaultForwarder is the default implementation of the Forwarder.
type DefaultForwarder struct {
	// NumberOfWorkers Number of concurrent HTTP request made by the DefaultForwarder (default 4).
	NumberOfWorkers int

	domainForwarders map[string]*domainForwarder
	keysPerDomains   map[string][]string
	healthChecker    *forwarderHealth
	internalState    uint32
	m                sync.Mutex // To control Start/Stop races

	completionHandler HTTPCompletionHandler
}

type sortByCreatedTimeAndPriority struct {
	highPriorityFirst bool
}

func (s sortByCreatedTimeAndPriority) Sort(transactions []Transaction) {
	sorter := byCreatedTimeAndPriority(transactions)
	if s.highPriorityFirst {
		sort.Sort(sorter)
	} else {
		sort.Sort(sort.Reverse(sorter))
	}
}

type byCreatedTimeAndPriority []Transaction

func (v byCreatedTimeAndPriority) Len() int      { return len(v) }
func (v byCreatedTimeAndPriority) Swap(i, j int) { v[i], v[j] = v[j], v[i] }
func (v byCreatedTimeAndPriority) Less(i, j int) bool {
	if v[i].GetPriority() != v[j].GetPriority() {
		return v[i].GetPriority() > v[j].GetPriority()
	}
	return v[i].GetCreatedAt().After(v[j].GetCreatedAt())
}

// NewDefaultForwarder returns a new DefaultForwarder.
func NewDefaultForwarder(options *Options) *DefaultForwarder {
	f := &DefaultForwarder{
		NumberOfWorkers:  options.NumberOfWorkers,
		domainForwarders: map[string]*domainForwarder{},
		keysPerDomains:   map[string][]string{},
		internalState:    Stopped,
		healthChecker: &forwarderHealth{
			keysPerDomains:        options.KeysPerDomain,
			disableAPIKeyChecking: options.DisableAPIKeyChecking,
			validationInterval:    options.APIKeyValidationInterval,
		},
		completionHandler: options.CompletionHandler,
	}
	var optionalRemovalPolicy *failedTransactionRemovalPolicy
	storageMaxSize := config.Datadog.GetInt64("forwarder_storage_max_size_in_bytes")
<<<<<<< HEAD
=======

>>>>>>> c5ca88b9
	if storageMaxSize == 0 {
		log.Infof("Retry queue storage on disk is disabled")
	} else {
		storagePath := config.Datadog.GetString("forwarder_storage_path")
		outdatedFileInDays := config.Datadog.GetInt("forwarder_outdated_file_in_days")
		var err error

<<<<<<< HEAD
		optionalRemovalPolicy, err = newFailedTransactionRemovalPolicy(storagePath, outdatedFileInDays, failedTransactionRemovalPolicyTelemetry{})
=======
		optionalRemovalPolicy, err = newFailedTransactionRemovalPolicy(storagePath, outdatedFileInDays)
>>>>>>> c5ca88b9
		if err != nil {
			log.Errorf("Error when initializing the removal policy: %v", err)
		}
	}

	flushToDiskMemRatio := config.Datadog.GetFloat64("forwarder_flush_to_disk_mem_ratio")
	domainForwarderSort := sortByCreatedTimeAndPriority{highPriorityFirst: true}
	transactionContainerSort := sortByCreatedTimeAndPriority{highPriorityFirst: false}

	for domain, keys := range options.KeysPerDomain {
		domain, _ := config.AddAgentVersionToDomain(domain, "app")
		if keys == nil || len(keys) == 0 {
			log.Errorf("No API keys for domain '%s', dropping domain ", domain)
		} else {
			var domainFolderPath string
			var err error
			if optionalRemovalPolicy != nil {
				domainFolderPath, err = optionalRemovalPolicy.registerDomain(domain)
				if err != nil {
					log.Errorf("Retry queue storage on disk disabled. Cannot register the domain '%v': %v", domain, err)
				}
			}

			optionalTransactionContainer, err := tryNewTransactionContainer(
				options.RetryQueuePayloadsTotalMaxSize,
				flushToDiskMemRatio,
				domainFolderPath,
				storageMaxSize,
				transactionContainerSort)
			if err != nil {
				log.Errorf("Retry queue storage on disk disabled: %v", err)
			}

			f.keysPerDomains[domain] = keys
			f.domainForwarders[domain] = newDomainForwarder(
				domain,
				optionalTransactionContainer,
				options.NumberOfWorkers,
				options.RetryQueueSize,
				options.ConnectionResetInterval,
				domainForwarderSort)
		}
	}

	if optionalRemovalPolicy != nil {
		filesRemoved, err := optionalRemovalPolicy.removeOutdatedFiles()
		if err != nil {
			log.Errorf("Error when removing outdated files: %v", err)
		}
		log.Debugf("Outdated files removed: %v", strings.Join(filesRemoved, ", "))
	}

	return f
}

// Start initialize and runs the forwarder.
func (f *DefaultForwarder) Start() error {
	// Lock so we can't stop a Forwarder while is starting
	f.m.Lock()
	defer f.m.Unlock()

	if f.internalState == Started {
		return fmt.Errorf("the forwarder is already started")
	}

	for _, df := range f.domainForwarders {
		_ = df.Start()
	}

	// log endpoints configuration
	endpointLogs := make([]string, 0, len(f.keysPerDomains))
	for domain, apiKeys := range f.keysPerDomains {
		endpointLogs = append(endpointLogs, fmt.Sprintf("\"%s\" (%v api key(s))",
			domain, len(apiKeys)))
	}
	log.Infof("Forwarder started, sending to %v endpoint(s) with %v worker(s) each: %s",
		len(endpointLogs), f.NumberOfWorkers, strings.Join(endpointLogs, " ; "))

	f.healthChecker.Start()
	f.internalState = Started
	return nil
}

// Stop all the component of a forwarder and free resources
func (f *DefaultForwarder) Stop() {
	log.Infof("stopping the Forwarder")
	// Lock so we can't start a Forwarder while is stopping
	f.m.Lock()
	defer f.m.Unlock()

	if f.internalState == Stopped {
		log.Warnf("the forwarder is already stopped")
		return
	}

	f.internalState = Stopped

	purgeTimeout := config.Datadog.GetDuration("forwarder_stop_timeout") * time.Second
	if purgeTimeout > 0 {
		var wg sync.WaitGroup

		for _, df := range f.domainForwarders {
			wg.Add(1)
			go func(df *domainForwarder) {
				df.Stop(true)
				wg.Done()
			}(df)
		}

		donePurging := make(chan struct{})
		go func() {
			wg.Wait()
			close(donePurging)
		}()

		select {
		case <-donePurging:
		case <-time.After(purgeTimeout):
			log.Warnf("Timeout emptying new transactions before stopping the forwarder %v", purgeTimeout)
		}
	} else {
		for _, df := range f.domainForwarders {
			df.Stop(false)
		}
	}

	f.healthChecker.Stop()

	f.healthChecker = nil
	f.domainForwarders = map[string]*domainForwarder{}

}

// State returns the internal state of the forwarder (Started or Stopped)
func (f *DefaultForwarder) State() uint32 {
	// Lock so we can't start/stop a Forwarder while getting its state
	f.m.Lock()
	defer f.m.Unlock()

	return f.internalState
}
func (f *DefaultForwarder) createHTTPTransactions(endpoint endpoint, payloads Payloads, apiKeyInQueryString bool, extra http.Header) []*HTTPTransaction {
	return f.createPriorityHTTPTransactions(endpoint, payloads, apiKeyInQueryString, extra, TransactionPriorityNormal)
}

func (f *DefaultForwarder) createPriorityHTTPTransactions(endpoint endpoint, payloads Payloads, apiKeyInQueryString bool, extra http.Header, priority TransactionPriority) []*HTTPTransaction {
	transactions := make([]*HTTPTransaction, 0, len(payloads)*len(f.keysPerDomains))
	allowArbitraryTags := config.Datadog.GetBool("allow_arbitrary_tags")

	for _, payload := range payloads {
		for domain, apiKeys := range f.keysPerDomains {
			for _, apiKey := range apiKeys {
				t := NewHTTPTransaction()
				t.Domain = domain
				t.Endpoint = endpoint
				if apiKeyInQueryString {
					t.Endpoint.route = fmt.Sprintf("%s?api_key=%s", endpoint.route, apiKey)
				}
				t.Payload = payload
				t.priority = priority
				t.Headers.Set(apiHTTPHeaderKey, apiKey)
				t.Headers.Set(versionHTTPHeaderKey, version.AgentVersion)
				t.Headers.Set(useragentHTTPHeaderKey, fmt.Sprintf("datadog-agent/%s", version.AgentVersion))
				if allowArbitraryTags {
					t.Headers.Set(arbitraryTagHTTPHeaderKey, "true")
				}

				if f.completionHandler != nil {
					t.completionHandler = f.completionHandler
				}

				tlmTxInputCount.Inc(domain, endpoint.name)
				tlmTxInputBytes.Add(float64(t.GetPayloadSize()), domain, endpoint.name)
				transactionsInputCountByEndpoint.Add(endpoint.name, 1)
				transactionsInputBytesByEndpoint.Add(endpoint.name, int64(t.GetPayloadSize()))

				for key := range extra {
					t.Headers.Set(key, extra.Get(key))
				}
				transactions = append(transactions, t)
			}
		}
	}
	return transactions
}

func (f *DefaultForwarder) sendHTTPTransactions(transactions []*HTTPTransaction) error {
	if atomic.LoadUint32(&f.internalState) == Stopped {
		return fmt.Errorf("the forwarder is not started")
	}

	for _, t := range transactions {
		if err := f.domainForwarders[t.Domain].sendHTTPTransactions(t); err != nil {
			log.Errorf(err.Error())
		}
	}
	return nil
}

// SubmitSeries will send a series type payload to Datadog backend.
func (f *DefaultForwarder) SubmitSeries(payload Payloads, extra http.Header) error {
	transactions := f.createHTTPTransactions(seriesEndpoint, payload, false, extra)
	return f.sendHTTPTransactions(transactions)
}

// SubmitEvents will send an event type payload to Datadog backend.
func (f *DefaultForwarder) SubmitEvents(payload Payloads, extra http.Header) error {
	transactions := f.createHTTPTransactions(eventsEndpoint, payload, false, extra)
	return f.sendHTTPTransactions(transactions)
}

// SubmitServiceChecks will send a service check type payload to Datadog backend.
func (f *DefaultForwarder) SubmitServiceChecks(payload Payloads, extra http.Header) error {
	transactions := f.createHTTPTransactions(serviceChecksEndpoint, payload, false, extra)
	return f.sendHTTPTransactions(transactions)
}

// SubmitSketchSeries will send payloads to Datadog backend - PROTOTYPE FOR PERCENTILE
func (f *DefaultForwarder) SubmitSketchSeries(payload Payloads, extra http.Header) error {
	transactions := f.createHTTPTransactions(sketchSeriesEndpoint, payload, true, extra)
	return f.sendHTTPTransactions(transactions)
}

// SubmitHostMetadata will send a host_metadata tag type payload to Datadog backend.
func (f *DefaultForwarder) SubmitHostMetadata(payload Payloads, extra http.Header) error {
	transactions := f.createHTTPTransactions(hostMetadataEndpoint, payload, false, extra)
	return f.sendHTTPTransactions(transactions)
}

// SubmitMetadata will send a metadata type payload to Datadog backend.
func (f *DefaultForwarder) SubmitMetadata(payload Payloads, extra http.Header, priority TransactionPriority) error {
	transactions := f.createPriorityHTTPTransactions(metadataEndpoint, payload, false, extra, priority)
	return f.sendHTTPTransactions(transactions)
}

// SubmitV1Series will send timeserie to v1 endpoint (this will be remove once
// the backend handles v2 endpoints).
func (f *DefaultForwarder) SubmitV1Series(payload Payloads, extra http.Header) error {
	transactions := f.createHTTPTransactions(v1SeriesEndpoint, payload, true, extra)
	return f.sendHTTPTransactions(transactions)
}

// SubmitV1CheckRuns will send service checks to v1 endpoint (this will be removed once
// the backend handles v2 endpoints).
func (f *DefaultForwarder) SubmitV1CheckRuns(payload Payloads, extra http.Header) error {
	transactions := f.createHTTPTransactions(v1CheckRunsEndpoint, payload, true, extra)
	return f.sendHTTPTransactions(transactions)
}

// SubmitV1Intake will send payloads to the universal `/intake/` endpoint used by Agent v.5
func (f *DefaultForwarder) SubmitV1Intake(payload Payloads, extra http.Header, priority TransactionPriority) error {
	transactions := f.createPriorityHTTPTransactions(v1IntakeEndpoint, payload, true, extra, priority)

	// the intake endpoint requires the Content-Type header to be set
	for _, t := range transactions {
		t.Headers.Set("Content-Type", "application/json")
	}

	return f.sendHTTPTransactions(transactions)
}

// SubmitProcessChecks sends process checks
func (f *DefaultForwarder) SubmitProcessChecks(payload Payloads, extra http.Header) (chan Response, error) {
	return f.submitProcessLikePayload(processesEndpoint, payload, extra, true)
}

// SubmitRTProcessChecks sends real time process checks
func (f *DefaultForwarder) SubmitRTProcessChecks(payload Payloads, extra http.Header) (chan Response, error) {
	return f.submitProcessLikePayload(rtProcessesEndpoint, payload, extra, false)
}

// SubmitContainerChecks sends container checks
func (f *DefaultForwarder) SubmitContainerChecks(payload Payloads, extra http.Header) (chan Response, error) {
	return f.submitProcessLikePayload(containerEndpoint, payload, extra, true)
}

// SubmitRTContainerChecks sends real time container checks
func (f *DefaultForwarder) SubmitRTContainerChecks(payload Payloads, extra http.Header) (chan Response, error) {
	return f.submitProcessLikePayload(rtContainerEndpoint, payload, extra, false)
}

// SubmitConnectionChecks sends connection checks
func (f *DefaultForwarder) SubmitConnectionChecks(payload Payloads, extra http.Header) (chan Response, error) {
	return f.submitProcessLikePayload(connectionsEndpoint, payload, extra, true)
}

// SubmitOrchestratorChecks sends orchestrator checks
func (f *DefaultForwarder) SubmitOrchestratorChecks(payload Payloads, extra http.Header, payloadType string) (chan Response, error) {
	switch payloadType {
	case PayloadTypePod:
		transactionsIntakePod.Add(1)
	case PayloadTypeDeployment:
		transactionsIntakeDeployment.Add(1)
	case PayloadTypeReplicaSet:
		transactionsIntakeReplicaSet.Add(1)
	case PayloadTypeService:
		transactionsIntakeService.Add(1)
	case PayloadTypeNode:
		transactionsIntakeNode.Add(1)
	}

	return f.submitProcessLikePayload(orchestratorEndpoint, payload, extra, true)
}

func (f *DefaultForwarder) submitProcessLikePayload(ep endpoint, payload Payloads, extra http.Header, retryable bool) (chan Response, error) {
	transactions := f.createHTTPTransactions(ep, payload, false, extra)
	results := make(chan Response, len(transactions))
	internalResults := make(chan Response, len(transactions))
	expectedResponses := len(transactions)

	for _, txn := range transactions {
		txn.retryable = retryable
		txn.attemptHandler = func(transaction *HTTPTransaction) {
			if v := transaction.Headers.Get("X-DD-Agent-Attempts"); v == "" {
				transaction.Headers.Set("X-DD-Agent-Attempts", "1")
			} else {
				attempts, _ := strconv.ParseInt(v, 10, 0)
				transaction.Headers.Set("X-DD-Agent-Attempts", strconv.Itoa(int(attempts+1)))
			}
		}

		txn.completionHandler = func(transaction *HTTPTransaction, statusCode int, body []byte, err error) {
			internalResults <- Response{
				Domain:     transaction.Domain,
				Body:       body,
				StatusCode: statusCode,
				Err:        err,
			}
		}
	}

	go func() {
		receivedResponses := 0
		for {
			select {
			case r := <-internalResults:
				results <- r
				receivedResponses++
				if receivedResponses == expectedResponses {
					close(results)
					return
				}
			case <-time.After(defaultResponseTimeout):
				log.Errorf("timed out waiting for responses, received %d/%d", receivedResponses, expectedResponses)
				close(results)
				return
			}
		}
	}()

	return results, f.sendHTTPTransactions(transactions)
}<|MERGE_RESOLUTION|>--- conflicted
+++ resolved
@@ -256,10 +256,6 @@
 	}
 	var optionalRemovalPolicy *failedTransactionRemovalPolicy
 	storageMaxSize := config.Datadog.GetInt64("forwarder_storage_max_size_in_bytes")
-<<<<<<< HEAD
-=======
-
->>>>>>> c5ca88b9
 	if storageMaxSize == 0 {
 		log.Infof("Retry queue storage on disk is disabled")
 	} else {
@@ -267,11 +263,7 @@
 		outdatedFileInDays := config.Datadog.GetInt("forwarder_outdated_file_in_days")
 		var err error
 
-<<<<<<< HEAD
 		optionalRemovalPolicy, err = newFailedTransactionRemovalPolicy(storagePath, outdatedFileInDays, failedTransactionRemovalPolicyTelemetry{})
-=======
-		optionalRemovalPolicy, err = newFailedTransactionRemovalPolicy(storagePath, outdatedFileInDays)
->>>>>>> c5ca88b9
 		if err != nil {
 			log.Errorf("Error when initializing the removal policy: %v", err)
 		}
@@ -279,6 +271,7 @@
 
 	flushToDiskMemRatio := config.Datadog.GetFloat64("forwarder_flush_to_disk_mem_ratio")
 	domainForwarderSort := sortByCreatedTimeAndPriority{highPriorityFirst: true}
+	transactionContainerSort := sortByCreatedTimeAndPriority{highPriorityFirst: false}
 	transactionContainerSort := sortByCreatedTimeAndPriority{highPriorityFirst: false}
 
 	for domain, keys := range options.KeysPerDomain {
