// +build linux_bpf

package probes

import "fmt"

// ProbeName stores the name of the kernel probes setup for tracing
type ProbeName string

const (
	// TCPv4DestroySock traces the tcp_v4_destroy_sock system call (called for both ipv4 and ipv6)
	TCPv4DestroySock ProbeName = "kprobe/tcp_v4_destroy_sock"

	// TCPv6Connect traces the v6 connect() system call
	TCPv6Connect ProbeName = "kprobe/tcp_v6_connect"
	// TCPv6ConnectReturn traces the return value for the v6 connect() system call
	TCPv6ConnectReturn ProbeName = "kretprobe/tcp_v6_connect"

	// TCPSendMsg traces the tcp_sendmsg() system call
	TCPSendMsg ProbeName = "kprobe/tcp_sendmsg"

	// TCPSendMsgPre410 traces the tcp_sendmsg() system call on kernels prior to 4.1.0. This is created because
	// we need to load a different kprobe implementation
	TCPSendMsgPre410 ProbeName = "kprobe/tcp_sendmsg/pre_4_1_0"

	// TCPSendMsgReturn traces the return value for the tcp_sendmsg() system call
	// XXX: This is only used for telemetry for now to count the number of errors returned
	// by the tcp_sendmsg func (so we can have a # of tcp sent bytes we miscounted)
	TCPSendMsgReturn ProbeName = "kretprobe/tcp_sendmsg"

	// TCPGetSockOpt traces the tcp_getsockopt() kernel function
	// This probe is used for offset guessing only
	TCPGetSockOpt ProbeName = "kprobe/tcp_getsockopt"

	// TCPSetState traces the tcp_set_state() kernel function
	TCPSetState ProbeName = "kprobe/tcp_set_state"

	// TCPCleanupRBuf traces the tcp_cleanup_rbuf() system call
	TCPCleanupRBuf ProbeName = "kprobe/tcp_cleanup_rbuf"
	// TCPClose traces the tcp_close() system call
	TCPClose ProbeName = "kprobe/tcp_close"
	// TCPCloseReturn traces the return of tcp_close() system call
	TCPCloseReturn ProbeName = "kretprobe/tcp_close"

	// We use the following two probes for UDP sends
	IPMakeSkb  ProbeName = "kprobe/ip_make_skb"
	IP6MakeSkb ProbeName = "kprobe/ip6_make_skb"

	// UDPRecvMsg traces the udp_recvmsg() system call
	UDPRecvMsg ProbeName = "kprobe/udp_recvmsg"
	// UDPRecvMsgPre410 traces the udp_recvmsg() system call on kernels prior to 4.1.0
	UDPRecvMsgPre410 ProbeName = "kprobe/udp_recvmsg/pre_4_1_0"
	// UDPRecvMsgReturn traces the return value for the udp_recvmsg() system call
	UDPRecvMsgReturn ProbeName = "kretprobe/udp_recvmsg"

	// UDPDestroySock traces the udp_destroy_sock() function
	UDPDestroySock ProbeName = "kprobe/udp_destroy_sock"

	// TCPRetransmit traces the return value for the tcp_retransmit_skb() system call
	TCPRetransmit ProbeName = "kprobe/tcp_retransmit_skb"

	// InetCskAcceptReturn traces the return value for the inet_csk_accept syscall
	InetCskAcceptReturn ProbeName = "kretprobe/inet_csk_accept"

	// SysSocket traces calls to the socket kprobe
	SysSocket    ProbeName = "kprobe/sys_socket"
	SysSocketX64 ProbeName = "kprobe/sys_socket/x64"

	// SysSocketRet is the kretprobe for SysSocket
	SysSocketRet ProbeName = "kretprobe/sys_socket"

	// SysBind is the kprobe the bind() syscall.
	SysBind    ProbeName = "kprobe/sys_bind"
	SysBindX64 ProbeName = "kprobe/sys_bind/x64"

	// SysBindRet is the kretprobe for bind().
	SysBindRet ProbeName = "kretprobe/sys_bind"

	// SocketDnsFilter is the socket probe for dns
	SocketDnsFilter ProbeName = "socket/dns_filter"

	// SocketHTTPFilter is the socket probe for HTTP
	SocketHTTPFilter ProbeName = "socket/http_filter"
)

const (
	TraceSysBindEnter ProbeName = "tracepoint/syscalls/sys_enter_bind"
	TraceSysBindExit  ProbeName = "tracepoint/syscalls/sys_exit_bind"

	TraceSysSocketEnter ProbeName = "tracepoint/syscalls/sys_enter_socket"
	TraceSysSocketExit  ProbeName = "tracepoint/syscalls/sys_exit_socket"
)

// BPFMapName stores the name of the BPF maps storing statistics and other info
type BPFMapName string

const (
<<<<<<< HEAD
	ConnMap            BPFMapName = "conn_stats"
	TcpStatsMap        BPFMapName = "tcp_stats"
	TcpCloseEventMap   BPFMapName = "tcp_close_event"
	TracerStatusMap    BPFMapName = "tracer_status"
	PortBindingsMap    BPFMapName = "port_bindings"
	UdpPortBindingsMap BPFMapName = "udp_port_bindings"
	TelemetryMap       BPFMapName = "telemetry"
	TcpCloseBatchMap   BPFMapName = "tcp_close_batch"
	GatewayMap         BPFMapName = "dest_gateways"
=======
	ConnMap              BPFMapName = "conn_stats"
	TcpStatsMap          BPFMapName = "tcp_stats"
	TcpCloseEventMap     BPFMapName = "tcp_close_event"
	TracerStatusMap      BPFMapName = "tracer_status"
	PortBindingsMap      BPFMapName = "port_bindings"
	UdpPortBindingsMap   BPFMapName = "udp_port_bindings"
	TelemetryMap         BPFMapName = "telemetry"
	TcpCloseBatchMap     BPFMapName = "tcp_close_batch"
	HttpInFlightMap      BPFMapName = "http_in_flight"
	HttpBatchesMap       BPFMapName = "http_batches"
	HttpBatchStateMap    BPFMapName = "http_batch_state"
	HttpNotificationsMap BPFMapName = "http_notifications"
>>>>>>> 79ed1e9a
)

// SectionName returns the SectionName for the given BPF map
func (b BPFMapName) SectionName() string {
	return fmt.Sprintf("maps/%s", b)
}<|MERGE_RESOLUTION|>--- conflicted
+++ resolved
@@ -95,17 +95,6 @@
 type BPFMapName string
 
 const (
-<<<<<<< HEAD
-	ConnMap            BPFMapName = "conn_stats"
-	TcpStatsMap        BPFMapName = "tcp_stats"
-	TcpCloseEventMap   BPFMapName = "tcp_close_event"
-	TracerStatusMap    BPFMapName = "tracer_status"
-	PortBindingsMap    BPFMapName = "port_bindings"
-	UdpPortBindingsMap BPFMapName = "udp_port_bindings"
-	TelemetryMap       BPFMapName = "telemetry"
-	TcpCloseBatchMap   BPFMapName = "tcp_close_batch"
-	GatewayMap         BPFMapName = "dest_gateways"
-=======
 	ConnMap              BPFMapName = "conn_stats"
 	TcpStatsMap          BPFMapName = "tcp_stats"
 	TcpCloseEventMap     BPFMapName = "tcp_close_event"
@@ -118,7 +107,7 @@
 	HttpBatchesMap       BPFMapName = "http_batches"
 	HttpBatchStateMap    BPFMapName = "http_batch_state"
 	HttpNotificationsMap BPFMapName = "http_notifications"
->>>>>>> 79ed1e9a
+	GatewayMap           BPFMapName = "dest_gateways"
 )
 
 // SectionName returns the SectionName for the given BPF map
