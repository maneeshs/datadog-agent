package encoding

import (
	"encoding/json"
	"testing"

	model "github.com/DataDog/agent-payload/process"
	"github.com/DataDog/datadog-agent/pkg/network"
	"github.com/DataDog/datadog-agent/pkg/network/http"
	"github.com/DataDog/datadog-agent/pkg/process/util"
	"github.com/DataDog/sketches-go/ddsketch"
	"github.com/DataDog/sketches-go/ddsketch/pb/sketchpb"
	"github.com/golang/protobuf/proto"
	"github.com/stretchr/testify/assert"
	"github.com/stretchr/testify/require"
)

func TestSerialization(t *testing.T) {
	var httpReqStats http.RequestStats
	in := &network.Connections{
		Conns: []network.ConnectionStats{
			{
				Source:               util.AddressFromString("10.1.1.1"),
				Dest:                 util.AddressFromString("10.2.2.2"),
				MonotonicSentBytes:   1,
				LastSentBytes:        2,
				MonotonicRecvBytes:   100,
				LastRecvBytes:        101,
				LastUpdateEpoch:      50,
				LastTCPEstablished:   1,
				LastTCPClosed:        1,
				MonotonicRetransmits: 201,
				LastRetransmits:      201,
				Pid:                  6000,
				NetNS:                7,
				SPort:                1000,
				DPort:                9000,
				IPTranslation: &network.IPTranslation{
					ReplSrcIP:   util.AddressFromString("20.1.1.1"),
					ReplDstIP:   util.AddressFromString("20.1.1.1"),
					ReplSrcPort: 40,
					ReplDstPort: 70,
				},

				Type:      network.UDP,
				Family:    network.AFINET6,
				Direction: network.LOCAL,

				DNSCountByRcode: map[uint32]uint32{0: 1},
				DNSStatsByDomain: map[string]network.DNSStats{
					"foo.com": {
						DNSTimeouts:          0,
						DNSSuccessLatencySum: 0,
						DNSFailureLatencySum: 0,
						DNSCountByRcode:      map[uint32]uint32{0: 1},
					},
				},
<<<<<<< HEAD
				Via: &network.Via{
					Subnet: network.Subnet{
						Alias: "subnet-foo",
					},
=======

				HTTPStatsByPath: map[string]http.RequestStats{
					"/testpath": httpReqStats,
>>>>>>> 0886f9aa
				},
			},
		},
		DNS: map[util.Address][]string{
			util.AddressFromString("172.217.12.145"): {"golang.org"},
		},
	}

	out := &model.Connections{
		Conns: []*model.Connection{
			{
				Laddr:              &model.Addr{Ip: "10.1.1.1", Port: int32(1000)},
				Raddr:              &model.Addr{Ip: "10.2.2.2", Port: int32(9000)},
				LastBytesSent:      2,
				LastBytesReceived:  101,
				LastRetransmits:    201,
				LastTcpEstablished: 1,
				LastTcpClosed:      1,
				Pid:                int32(6000),
				NetNS:              7,
				IpTranslation: &model.IPTranslation{
					ReplSrcIP:   "20.1.1.1",
					ReplDstIP:   "20.1.1.1",
					ReplSrcPort: int32(40),
					ReplDstPort: int32(70),
				},

				Type:      model.ConnectionType_udp,
				Family:    model.ConnectionFamily_v6,
				Direction: model.ConnectionDirection_local,

				DnsCountByRcode: map[uint32]uint32{0: 1},
				DnsStatsByDomain: map[int32]*model.DNSStats{
					0: {
						DnsTimeouts:          0,
						DnsSuccessLatencySum: 0,
						DnsFailureLatencySum: 0,
						DnsCountByRcode:      map[uint32]uint32{0: 1},
					},
				},

<<<<<<< HEAD
				RouteIdx: 0,
=======
				HttpStatsByPath: map[string]*model.HTTPStats{
					"/testpath": {
						StatsByResponseStatus: []*model.HTTPStats_Data{
							{
								Count:     0,
								Latencies: nil,
							},
							{
								Count:     0,
								Latencies: nil,
							},
							{
								Count:     0,
								Latencies: nil,
							},
							{
								Count:     0,
								Latencies: nil,
							},
							{
								Count:     0,
								Latencies: nil,
							},
						},
					},
				},
>>>>>>> 0886f9aa
			},
		},
		Dns: map[string]*model.DNSEntry{
			"172.217.12.145": {Names: []string{"golang.org"}},
		},
		Domains: []string{"foo.com"},
		Routes: []*model.Route{
			{
				Subnet: &model.Subnet{
					Alias: "subnet-foo",
				},
			},
		},
	}

	t.Run("requesting application/json serialization", func(t *testing.T) {
		assert := assert.New(t)
		marshaler := GetMarshaler("application/json")
		assert.Equal("application/json", marshaler.ContentType())

		blob, err := marshaler.Marshal(in)
		require.NoError(t, err)

		unmarshaler := GetUnmarshaler("application/json")
		result, err := unmarshaler.Unmarshal(blob)
		require.NoError(t, err)
		assert.Equal(out, result)
	})

	t.Run("requesting empty serialization", func(t *testing.T) {
		assert := assert.New(t)
		marshaler := GetMarshaler("")
		// in case we request empty serialization type, default to application/json
		assert.Equal("application/json", marshaler.ContentType())

		blob, err := marshaler.Marshal(in)
		require.NoError(t, err)

		unmarshaler := GetUnmarshaler("")
		result, err := unmarshaler.Unmarshal(blob)
		require.NoError(t, err)
		assert.Equal(out, result)
	})

	t.Run("requesting application/protobuf serialization", func(t *testing.T) {
		assert := assert.New(t)
		marshaler := GetMarshaler("application/protobuf")
		assert.Equal("application/protobuf", marshaler.ContentType())

		blob, err := marshaler.Marshal(in)
		require.NoError(t, err)

		unmarshaler := GetUnmarshaler("application/protobuf")
		result, err := unmarshaler.Unmarshal(blob)
		require.NoError(t, err)
		assert.Equal(out, result)
	})

	t.Run("requesting unsupported serialization format", func(t *testing.T) {
		assert := assert.New(t)
		marshaler := GetMarshaler("application/whatever")

		// In case we request an unsupported serialization type, we default to application/json
		assert.Equal("application/json", marshaler.ContentType())

		blob, err := marshaler.Marshal(in)
		require.NoError(t, err)

		unmarshaler := GetUnmarshaler("application/json")
		result, err := unmarshaler.Unmarshal(blob)
		require.NoError(t, err)
		assert.Equal(out, result)
	})

	t.Run("render default values with application/json", func(t *testing.T) {
		assert := assert.New(t)
		marshaler := GetMarshaler("application/json")
		assert.Equal("application/json", marshaler.ContentType())

		// Empty connection batch
		blob, err := marshaler.Marshal(&network.Connections{Conns: []network.ConnectionStats{{}}})
		require.NoError(t, err)

		res := struct {
			Conns []map[string]interface{} `json:"conns"`
		}{}
		require.NoError(t, json.Unmarshal(blob, &res))

		require.Len(t, res.Conns, 1)
		// Check that it contains fields even if they are zeroed
		for _, field := range []string{
			"type", "lastBytesSent", "lastBytesReceived", "lastRetransmits",
			"netNS", "family", "direction", "pid",
		} {
			assert.Contains(res.Conns[0], field)
		}
	})
}

func TestFormatHTTPStatsByPath(t *testing.T) {
	var httpReqStats http.RequestStats
	httpReqStats.AddRequest(100, 12.5)
	httpReqStats.AddRequest(405, 3.5)

	// Verify the latency data is correct prior to serialization
	latencies := httpReqStats.Latencies(model.HTTPResponseStatus_Info)
	assert.Equal(t, 1.0, latencies.GetCount())
	verifyQuantile(t, latencies, 0.5, 12.5)

	latencies = httpReqStats.Latencies(model.HTTPResponseStatus_ClientErr)
	assert.Equal(t, 1.0, latencies.GetCount())
	verifyQuantile(t, latencies, 0.5, 3.5)

	statsByPath := map[string]http.RequestStats{
		"/testpath": httpReqStats,
	}
	formattedStats := formatHTTPStatsByPath(statsByPath)

	// Deserialize the encoded latency information & confirm it is correct
	statsByResponseStatus := formattedStats["/testpath"].StatsByResponseStatus
	assert.Len(t, statsByResponseStatus, 5)

	serializedLatencies := statsByResponseStatus[model.HTTPResponseStatus_Info].Latencies
	sketch := unmarshalSketch(t, serializedLatencies)
	assert.Equal(t, 1.0, sketch.GetCount())
	verifyQuantile(t, sketch, 0.5, 12.5)

	serializedLatencies = statsByResponseStatus[model.HTTPResponseStatus_ClientErr].Latencies
	sketch = unmarshalSketch(t, serializedLatencies)
	assert.Equal(t, 1.0, sketch.GetCount())
	verifyQuantile(t, sketch, 0.5, 3.5)

	serializedLatencies = statsByResponseStatus[model.HTTPResponseStatus_Success].Latencies
	assert.Nil(t, serializedLatencies)
}

func unmarshalSketch(t *testing.T, bytes []byte) *ddsketch.DDSketch {
	var sketchPb sketchpb.DDSketch
	err := proto.Unmarshal(bytes, &sketchPb)
	assert.Nil(t, err)

	var sketch *ddsketch.DDSketch
	ret, err := sketch.FromProto(&sketchPb)
	assert.Nil(t, err)

	return ret
}

func verifyQuantile(t *testing.T, sketch *ddsketch.DDSketch, q float64, expectedValue float64) {
	val, err := sketch.GetValueAtQuantile(q)
	assert.Nil(t, err)

	acceptableError := expectedValue * http.RelativeAccuracy
	assert.True(t, val >= expectedValue-acceptableError)
	assert.True(t, val <= expectedValue+acceptableError)
}<|MERGE_RESOLUTION|>--- conflicted
+++ resolved
@@ -55,16 +55,13 @@
 						DNSCountByRcode:      map[uint32]uint32{0: 1},
 					},
 				},
-<<<<<<< HEAD
 				Via: &network.Via{
 					Subnet: network.Subnet{
 						Alias: "subnet-foo",
 					},
-=======
-
+				},
 				HTTPStatsByPath: map[string]http.RequestStats{
 					"/testpath": httpReqStats,
->>>>>>> 0886f9aa
 				},
 			},
 		},
@@ -105,10 +102,7 @@
 						DnsCountByRcode:      map[uint32]uint32{0: 1},
 					},
 				},
-
-<<<<<<< HEAD
 				RouteIdx: 0,
-=======
 				HttpStatsByPath: map[string]*model.HTTPStats{
 					"/testpath": {
 						StatsByResponseStatus: []*model.HTTPStats_Data{
@@ -135,7 +129,6 @@
 						},
 					},
 				},
->>>>>>> 0886f9aa
 			},
 		},
 		Dns: map[string]*model.DNSEntry{
